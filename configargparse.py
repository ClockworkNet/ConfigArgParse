import argparse
import os
import re
import sys
import types

if sys.version_info >= (3, 0):
    from io import StringIO
else:
    from StringIO import StringIO

<<<<<<< HEAD
if sys.version_info < (2, 7):
    from ordereddict import OrderedDict
else:
    from collections import OrderedDict
=======
__version__ = "0.9.4"
>>>>>>> e0463e0e


ACTION_TYPES_THAT_DONT_NEED_A_VALUE = set([argparse._StoreTrueAction,
    argparse._StoreFalseAction, argparse._CountAction,
    argparse._StoreConstAction, argparse._AppendConstAction])


# global ArgumentParser instances
_parsers = {}

def initArgumentParser(name=None, **kwargs):
    """Creates a global ArgumentParser instance with the given name,
    passing any args other than "name" to the ArgumentParser constructor.
    This instance can then be retrieved using getArgumentParser(..)
    """

    if name is None:
        name = "default"

    if name in _parsers:
        raise ValueError(("kwargs besides 'name' can only be passed in the"
            " first time. '%s' ArgumentParser already exists: %s") % (
            name, _parsers[name]))

    kwargs.setdefault('formatter_class', argparse.ArgumentDefaultsHelpFormatter)
    kwargs.setdefault('conflict_handler', 'resolve')
    _parsers[name] = ArgumentParser(**kwargs)


def getArgumentParser(name=None, **kwargs):
    """Returns the global ArgumentParser instance with the given name. The 1st
    time this function is called, a new ArgumentParser instance will be created
    for the given name, and any args other than "name" will be passed on to the
    ArgumentParser constructor.
    """
    if name is None:
        name = "default"

    if len(kwargs) > 0 or name not in _parsers:
        initArgumentParser(name, **kwargs)

    return _parsers[name]



class ArgumentDefaultsRawHelpFormatter(    
    argparse.ArgumentDefaultsHelpFormatter, 
    argparse.RawTextHelpFormatter,
    argparse.RawDescriptionHelpFormatter):
    """HelpFormatter that adds default values AND doesn't do line-wrapping"""
    pass


# used while parsing args to keep track of where they came from
_COMMAND_LINE_SOURCE_KEY = "command_line"
_ENV_VAR_SOURCE_KEY = "environment_variables"
_CONFIG_FILE_SOURCE_KEY = "config_file"
_DEFAULTS_SOURCE_KEY = "defaults"


class ArgumentParser(argparse.ArgumentParser):
    """Drop-in replacement for argparse.ArgumentParser that adds support for
    environment variables and .ini or .yaml-style config files.
    """

    def __init__(self,
        prog=None,
        usage=None,
        description=None,
        epilog=None,
        version=None,
        parents=[],
        formatter_class=argparse.HelpFormatter,
        prefix_chars='-',
        fromfile_prefix_chars=None,
        argument_default=None,
        conflict_handler='error',
        add_help=True,

        add_config_file_help=True,
        add_env_var_help=True,

        auto_env_var_prefix=None,

        default_config_files=[],
        ignore_unknown_config_file_keys=False,
        allow_unknown_config_file_keys=False,  # deprecated

        args_for_setting_config_path=[],
        config_arg_is_required=False,
        config_arg_help_message="config file path",

        args_for_writing_out_config_file=[],
        write_out_config_file_arg_help_message="takes the current command line "
            "args and writes them out to a config file at the given path, then "
            "exits"
        ):

        """Supports all the same args as the argparse.ArgumentParser
        constructor, as well as the following additional args.

        Additional Args:
            add_config_file_help: Whether to add a description of config file
                syntax to the help message.
            add_env_var_help: Whether to add something to the help message for
                args that can be set through environment variables.
            auto_env_var_prefix: If set to a string instead of None, all config-
                file-settable options will become also settable via environment
                variables whose names are this prefix followed by the config
                file key, all in upper case. (eg. setting this to "foo_" will
                allow an arg like "--arg1" to also be set via env. var FOO_ARG1)
            default_config_files: When specified, this list of config files will
                be parsed in order, with the values from each config file
                taking precedence over pervious ones. This allows an application
                to look for config files in multiple standard locations such as
                the install directory, home directory, and current directory:
                ["<install dir>/app_config.ini",
                "~/.my_app_config.ini",
                "./app_config.txt"]
            ignore_unknown_config_file_keys: If true, settings that are found
                in a config file but don't correspond to any defined
                configargparse args will be ignored. If false, they will be
                processed and appended to the commandline like other args, and
                can be retrieved using parse_known_args() instead of parse_args()
            allow_unknown_config_file_keys:
                @deprecated
                Use ignore_unknown_config_file_keys instead.

                If true, settings that are found in a config file but don't
                correspond to any defined configargparse args, will still be
                processed and appended to the command line (eg. for
                parsing with parse_known_args()). If false, they will be ignored.

            args_for_setting_config_path: A list of one or more command line
                args to be used for specifying the config file path
                (eg. ["-c", "--config-file"]). Default: []
            config_arg_is_required: When args_for_setting_config_path is set,
                set this to True to always require users to provide a config path.
            config_arg_help_message: the help message to use for the
                args listed in args_for_setting_config_path.
            args_for_writing_out_config_file: A list of one or more command line
                args to use for specifying a config file output path. If
                provided, these args cause configargparse to write out a config
                file with settings based on the other provided commandline args,
                environment variants and defaults, and then to exit.
                (eg. ["-w", "--write-out-config-file"]). Default: []
            write_out_config_file_arg_help_message: The help message to use for
                the args in args_for_writing_out_config_file.
        """
        self._add_config_file_help = add_config_file_help
        self._add_env_var_help = add_env_var_help
        self._auto_env_var_prefix = auto_env_var_prefix

        # extract kwargs that can be passed to the super constructor
        kwargs_for_super = dict([(k, v) for k, v in locals().items() if k in [
            "prog", "usage", "description", "epilog", "version", "parents",
            "formatter_class", "prefix_chars", "fromfile_prefix_chars",
            "argument_default", "conflict_handler", "add_help" ]])
        if sys.version_info >= (3, 3) and "version" in kwargs_for_super:
            del kwargs_for_super["version"]  # version arg deprecated in v3.3

        argparse.ArgumentParser.__init__(self, **kwargs_for_super)

        # parse the additionial args
        self._default_config_files = default_config_files
        self._ignore_unknown_config_file_keys = ignore_unknown_config_file_keys \
                                            or allow_unknown_config_file_keys
        if args_for_setting_config_path:
            self.add_argument(*args_for_setting_config_path, dest="config_file",
                required=config_arg_is_required, help=config_arg_help_message,
                is_config_file_arg=True)

        if args_for_writing_out_config_file:
            self.add_argument(*args_for_writing_out_config_file,
                dest="write_out_config_file_to_this_path",
                metavar="CONFIG_OUTPUT_PATH",
                help=write_out_config_file_arg_help_message,
                is_write_out_config_file_arg=True)

    def parse_args(self, args = None, namespace = None,
                   config_file_contents = None, env_vars = os.environ):
        """Supports all the same args as the ArgumentParser.parse_args(..),
        as well as the following additional args.

        Additional Args:
            args: a list of args as in argparse, or a string (eg. "-x -y bla")
            config_file_contents: String. Used for testing.
            env_vars: Dictionary. Used for testing.
        """
        args, argv = self.parse_known_args(args = args,
            namespace = namespace,
            config_file_contents = config_file_contents,
            env_vars = env_vars)
        if argv:
            self.error('unrecognized arguments: %s' % ' '.join(argv))
        return args


    def parse_known_args(self, args = None, namespace = None,
                         config_file_contents = None, env_vars = os.environ):
        """Supports all the same args as the ArgumentParser.parse_args(..),
        as well as the following additional args.

        Additional Args:
            args: a list of args as in argparse, or a string (eg. "-x -y bla")
            config_file_contents: String. Used for testing.
            env_vars: Dictionary. Used for testing.
        """
        if args is None:
            args = sys.argv[1:]
        elif type(args) == str:
            args = args.split()
        else:
            args = list(args)

        for a in self._actions:
            a.is_positional_arg = not a.option_strings

        # maps string describing the source (eg. env var) to a settings dict
        # to keep track of where values came from (used by print_values())
        self._source_to_settings = OrderedDict()
        if args:
            a_v_pair = (None, list(args))  # copy args list to isolate changes
            self._source_to_settings[_COMMAND_LINE_SOURCE_KEY] = {'': a_v_pair}

        # handle auto_env_var_prefix __init__ arg by setting a.env_var as needed
        if self._auto_env_var_prefix is not None:
            for a in self._actions:
                config_file_keys = self.get_possible_config_keys(a)
                if config_file_keys and not (a.env_var or a.is_positional_arg
                    or a.is_config_file_arg or a.is_write_out_config_file_arg):
                    stripped_config_file_key = config_file_keys[0].strip(
                        self.prefix_chars)
                    a.env_var = (self._auto_env_var_prefix +
                                 stripped_config_file_key).upper()

        # add env var settings to the commandline that aren't there already
        env_var_args = []
        actions_with_env_var_values = [a for a in self._actions
            if not a.is_positional_arg and a.env_var and a.env_var in env_vars
                and not already_on_command_line(args, a.option_strings)]
        for action in actions_with_env_var_values:
            key = action.env_var
            value = env_vars[key]
            env_var_args += self.convert_setting_to_command_line_arg(
                action, key, value)

        args += env_var_args

        if env_var_args:
            self._source_to_settings[_ENV_VAR_SOURCE_KEY] = OrderedDict(
                [(a.env_var, (a, env_vars[a.env_var]))
                    for a in actions_with_env_var_values])


        # prepare for reading config file(s)
        known_config_keys = {config_key: action for action in self._actions
            for config_key in self.get_possible_config_keys(action)}

        # open the config file(s)
        if config_file_contents:
            stream = StringIO(config_file_contents)
            stream.name = "method arg"
            config_streams = [stream]
        else:
            config_streams = self._open_config_files(args)

<<<<<<< HEAD
        # add config file settings to the command line that aren't there already

        # for each action, add its possible config keys to a dict
        possible_config_keys = dict([(config_key, action) for action in self._actions
            for config_key in self.get_possible_config_keys(action)])

=======
>>>>>>> e0463e0e
        # parse each config file
        for stream in config_streams[::-1]:
            try:
                config_settings = self.parse_config_file(stream)
            finally:
                if hasattr(stream, "close"):
                    stream.close()

            # add each config setting to the commandline unless it's there already
            config_args = []
            for key, value in config_settings.items():
                if key in known_config_keys:
                    action = known_config_keys[key]
                    discard_this_key = already_on_command_line(
                        args, action.option_strings)
                else:
                    action = None
                    discard_this_key = self._ignore_unknown_config_file_keys or \
                        already_on_command_line(
                            args,
                            self.get_command_line_key_for_unknown_config_file_setting(key))

                if not discard_this_key:
                    config_args += self.convert_setting_to_command_line_arg(
                        action, key, value)
                    source_key = "%s|%s" %(_CONFIG_FILE_SOURCE_KEY, stream.name)
                    if source_key not in self._source_to_settings:
                        self._source_to_settings[source_key] = OrderedDict()
                    self._source_to_settings[source_key][key] = (action, value)

            args += config_args


        # save default settings for use by print_values()
        default_settings = OrderedDict()
        for action in self._actions:
            cares_about_default_value = (not action.is_positional_arg or
                action.nargs in [OPTIONAL, ZERO_OR_MORE])
            if (already_on_command_line(args, action.option_strings) or
                    not cares_about_default_value or
                    action.default is None or
                    action.default == SUPPRESS or
                    type(action) in ACTION_TYPES_THAT_DONT_NEED_A_VALUE):
                continue
            else:
                if action.option_strings:
                    key = action.option_strings[-1]
                else:
                    key = action.dest
                default_settings[key] = (action, str(action.default))

        if default_settings:
            self._source_to_settings[_DEFAULTS_SOURCE_KEY] = default_settings

        # parse all args (including commandline, config file, and env var)
        namespace, unknown_args = argparse.ArgumentParser.parse_known_args(
            self, args=args, namespace=namespace)

        # handle any args that have is_write_out_config_file_arg set to true
        user_write_out_config_file_arg_actions = [a for a in self._actions
            if getattr(a, "is_write_out_config_file_arg", False)]
        if user_write_out_config_file_arg_actions:
            output_file_paths = []
            for action in user_write_out_config_file_arg_actions:
                # check if the user specified this arg on the commandline
                output_file_path = getattr(namespace, action.dest, None)
                if output_file_path:
                    # validate the output file path
                    try:
                        with open(output_file_path, "w") as output_file:
                            output_file_paths.append(output_file_path)
                    except IOError as e:
                        raise ValueError("Couldn't open %s for writing: %s" % (
                            output_file_path, e))

            if output_file_paths:
                # generate the config file contents
                contents = self.convert_parsed_args_to_config_file_contents(
                    self._source_to_settings, namespace)
                for output_file_path in output_file_paths:
                    with open(output_file_path, "w") as output_file:
                        output_file.write(contents)
                if len(output_file_paths) == 1:
                    output_file_paths = output_file_paths[0]
                self.exit(0, "Wrote config file to " + str(output_file_paths))
        return namespace, unknown_args

    def parse_config_file(self, stream):
        """Parses a config file and return a dictionary of settings"""

        settings = OrderedDict()
        for i, line in enumerate(stream):
            line = line.strip()
            if not line or line[0] in ["#", ";", "["] or line.startswith("---"):
                continue
            white_space = "\\s*"
            key = "(?P<key>[^:=;#\s]+?)"
            value1 = white_space+"[:=]"+white_space+"(?P<value>[^;#]+?)"
            value2 = white_space+"[\s]"+white_space+"(?P<value>[^;#\s]+?)"
            comment = white_space+"(?P<comment>\\s[;#].*)?"

            key_only_match = re.match("^" + key + comment + "$", line)
            if key_only_match:
                key = key_only_match.group("key")
                settings[key] = "true"
                continue

            key_value_match = re.match("^"+key+value1+comment+"$", line) or \
                                re.match("^"+key+value2+comment+"$", line)
            if key_value_match:
                key = key_value_match.group("key")
                value = key_value_match.group("value")
                settings[key] = value
                continue

            self.error("Unexpected line %s in %s: %s" % (i, stream.name, line))
        return settings

    def get_command_line_key_for_unknown_config_file_setting(self, key):
        """Compute a commandline arg key to be used for a config file setting
        that doesn't correspond to any defined configargparse arg (and so
        doesn't have a user-specified commandline arg key).

        Args:
            key: The config file key that was being set.
        """
        key_without_prefix_chars = key.strip(self.prefix_chars)
        command_line_key = self.prefix_chars[0]*2 + key_without_prefix_chars

        return command_line_key

    def convert_parsed_args_to_config_file_contents(self, source_to_settings,
                                                    parsed_namespace):
        """Does the inverse of config parsing by taking parsed values and
        converting them back to a string representing config file contents.

        Args:
            source_to_settings: the dictionary created within parse_known_args()
            parsed_namespace: namespace object created within parse_known_args()
        Returns:
            contents of config file as a string
        """
        r = StringIO()
        for source, settings in self._source_to_settings.items():
            if source == _COMMAND_LINE_SOURCE_KEY:
                _, existing_command_line_args = settings['']
                for action in self._actions:
                    config_file_keys = self.get_possible_config_keys(action)
                    if config_file_keys and not action.is_positional_arg and \
                        already_on_command_line(existing_command_line_args,
                                                action.option_strings):
                        value = getattr(parsed_namespace, action.dest, None)
                        if value is not None:
                            if type(value) is bool:
                                value = str(value).lower()
                            elif type(value) is list:
                                value = "["+", ".join(map(str, value))+"]"
                            r.write("%s = %s\n" % (config_file_keys[0], value))

            elif source == _ENV_VAR_SOURCE_KEY:
                for key, (action, value) in settings.items():
                    config_file_keys = self.get_possible_config_keys(action)
                    if config_file_keys:
                        value = getattr(parsed_namespace, action.dest, None)
                        if value is not None:
                            r.write("%s = %s\n" % (config_file_keys[0], value))
            elif source.startswith(_CONFIG_FILE_SOURCE_KEY):
                for key, (action, value) in settings.items():
                    r.write("%s = %s\n" % (key, value))
            elif source == _DEFAULTS_SOURCE_KEY:
                for key, (action, value) in settings.items():
                    config_file_keys = self.get_possible_config_keys(action)
                    if config_file_keys:
                        value = getattr(parsed_namespace, action.dest, None)
                        if value is not None:
                            r.write("%s = %s\n" % (config_file_keys[0], value))

        return r.getvalue()


    def convert_setting_to_command_line_arg(self, action, key, value):
        """Converts a config file or env var key/value to a list of
        commandline args to append to the commandline.

        Args:
            action: The action corresponding to this setting, or None if this
                is a config file setting that doesn't correspond to any
                defined configargparse arg.
            key: The config file key or env var name
            value: The raw value string from the config file or env var
        """
        if type(value) != str:
            raise ValueError("type(value) != str: %s" % str(value))

        args = []
        if action is None:
            command_line_key = \
                self.get_command_line_key_for_unknown_config_file_setting(key)
        else:
            command_line_key = action.option_strings[-1]

        if value.lower() == "true":
            if action is not None:
                if type(action) not in ACTION_TYPES_THAT_DONT_NEED_A_VALUE:
                    self.error("%s set to 'True' rather than a value" % key)
            args.append( command_line_key )
        elif value.startswith("[") and value.endswith("]"):
            if action is not None:
                if type(action) != argparse._AppendAction:
                    self.error(("%s can't be set to a list '%s' unless its "
                        "action type is changed to 'append'") % (key, value))
            for list_elem in value[1:-1].split(","):
                args.append( command_line_key )
                args.append( list_elem.strip() )
        else:
            if action is not None:
                if type(action) in ACTION_TYPES_THAT_DONT_NEED_A_VALUE:
                    self.error("%s is a flag but is being set to '%s'" % (
                        key, value))
            args.append( command_line_key )
            args.append( value )
        return args

    def get_possible_config_keys(self, action):
        """This method decides which actions can be set in a config file and
        what their keys will be. It returns a list of 0 or more config keys that
        can be used to set the given action's value in a config file.
        """
        keys = []
        for arg in action.option_strings:
            if any([arg.startswith(2*c) for c in self.prefix_chars]):
                keys += [arg[2:], arg] # eg. for '--bla' return ['bla', '--bla']

        return keys


    def _open_config_files(self, command_line_args):
        """Tries to parse config file path(s) from within command_line_args. 
        Returns a list of opened config files, including files specified on the 
        commandline as well as any default_config_files specified in the
        constructor that are present on disk.

        Args:
            command_line_args: List of all args (already split on spaces)
        """
        # open any default config files
        config_files = [open(f) for f in map(
            os.path.expanduser, self._default_config_files) if os.path.isfile(f)]

        if not command_line_args:
            return config_files

        # list actions with is_config_file_arg=True. Its possible there is more
        # than one such arg.
        user_config_file_arg_actions = [
            a for a in self._actions if getattr(a, "is_config_file_arg", False)]

        if not user_config_file_arg_actions:
            return config_files

        for action in user_config_file_arg_actions:
            # try to parse out the config file path by using a clean new
            # ArgumentParser that only knows this one arg/action.
            arg_parser = argparse.ArgumentParser(
                prefix_chars=self.prefix_chars,
                add_help=False)

            arg_parser._add_action(action)

            # make parser not exit on error by replacing its error method.
            # Otherwise it sys.exits(..) if, for example, config file 
            # is_required=True and user doesn't provide it.
            def error_method(self, message):
                pass
            arg_parser.error = types.MethodType(error_method, arg_parser)

            # check whether the user provided a value 
            parsed_arg = arg_parser.parse_known_args(args=command_line_args)
            if not parsed_arg:
                continue
            namespace, _ = parsed_arg
            user_config_file = getattr(namespace, action.dest, None)
            if not user_config_file:
                continue
            # validate the user-provided config file path
            user_config_file = os.path.expanduser(user_config_file)
            if not os.path.isfile(user_config_file):
                self.error('File not found: %s' % user_config_file)

            config_files += [open(user_config_file)]

        return config_files

    def format_values(self):
        """Returns a string with all args and settings and where they came from
        (eg. commandline, config file, enviroment variable or default)
        """
        source_key_to_display_value_map = {
            _COMMAND_LINE_SOURCE_KEY: "Command Line Args: ",
            _ENV_VAR_SOURCE_KEY: "Environment Variables:\n",
            _CONFIG_FILE_SOURCE_KEY: "Config File (%s):\n",
            _DEFAULTS_SOURCE_KEY: "Defaults:\n"
        }

        r = StringIO()
        for source, settings in self._source_to_settings.items():
            source = source.split("|")
            source = source_key_to_display_value_map[source[0]] % tuple(source[1:])
            r.write(source)
            for key, (action, value) in settings.items():
                if key:
                    r.write("  %-19s%s\n" % (key+":", value))
                else:
                    if type(value) is str:
                        r.write("  %s\n" % value)
                    elif type(value) is list:
                        r.write("  %s\n" % ' '.join(value))

        return r.getvalue()

    def print_values(self, file = sys.stdout):
        """Prints the format_values() string (to sys.stdout or another file)."""
        file.write(self.format_values())

    def format_help(self):
        msg = ""
        added_config_file_help = False
        added_env_var_help = False
        if self._add_config_file_help:
            default_config_files = self._default_config_files
            cc = 2*self.prefix_chars[0]  # eg. --
            config_settable_args = [(arg, a) for a in self._actions for arg in
                a.option_strings if self.get_possible_config_keys(a) and not
                (a.dest == "help" or a.is_config_file_arg or
                 a.is_write_out_config_file_arg)]
            config_path_actions = [a for a in
                self._actions if getattr(a, "is_config_file_arg", False)]

            if config_settable_args and (default_config_files or
                                         config_path_actions):
                self._add_config_file_help = False  # prevent duplication
                added_config_file_help = True

                msg += ("Args that start with '%s' (eg. %s) can also be set in "
                        "a config file") % (cc, config_settable_args[0][0])
                config_arg_string = " or one ".join(a.option_strings[0]
                    for a in config_path_actions if a.option_strings)
                if config_arg_string:
                    config_arg_string = "specified via " + config_arg_string
                if default_config_files or config_arg_string:
                    msg += " (%s)" % " or ".join(default_config_files +
                                                 [config_arg_string])
                msg += " by using .ini or .yaml-style syntax "
                examples = []
                key_value_args = [arg for arg, a in config_settable_args
                    if type(a) not in ACTION_TYPES_THAT_DONT_NEED_A_VALUE]
                if key_value_args:
                    examples += ["%s=value" % key_value_args[0].strip(cc)]
                flag_args = [arg for arg, a in config_settable_args
                    if type(a) in ACTION_TYPES_THAT_DONT_NEED_A_VALUE]
                if flag_args:
                    examples += ["%s=TRUE" % flag_args[0].strip(cc)]
                if examples:
                    msg += "(eg. %s)." % " or ".join(examples)

        if self._add_env_var_help:
            env_var_actions = [(a.env_var, a) for a in self._actions
                               if getattr(a, "env_var", None)]
            for env_var, a in env_var_actions:
                env_var_help_string = "   [env var: %s]" % env_var
                if not a.help:
                    a.help = ""
                if env_var_help_string not in a.help:
                    a.help += env_var_help_string
                    added_env_var_help = True
                    self._add_env_var_help = False  # prevent duplication

        if added_env_var_help or added_config_file_help:
            value_sources = ["defaults"]
            if added_config_file_help:
                value_sources = ["config file values"] + value_sources
            if added_env_var_help:
                value_sources = ["environment variables"] + value_sources
            msg += (" If an arg is specified in more than one place, then "
                "commandline values override %s.") % (
                " which override ".join(value_sources))
        if msg:
            self.description = (self.description or "") + " " + msg

        return argparse.ArgumentParser.format_help(self)



def add_argument(self, *args, **kwargs):
    """
    This method supports the same args as ArgumentParser.add_argument(..)
    as well as the additional args below.

    Additional Args:
        env_var: If set, the value of this environment variable will override
            any config file or default values for this arg (but can itself
            be overriden on the commandline). Also, if auto_env_var_prefix is
            set in the constructor, this env var name will be used instead of
            the automatic name.
        is_config_file_arg: If True, this arg is treated as a config file path
            This provides an alternative way to specify config files in place of
            the ArgumentParser(fromfile_prefix_chars=..) mechanism.
            Default: False
        is_write_out_config_file_arg: If True, this arg will be treated as a
            config file path, and, when it is specified, will cause
            configargparse to write all current commandline args to this file
            as config options and then exit.
            Default: False
    """

    env_var = kwargs.pop("env_var", None)

    is_config_file_arg = kwargs.pop(
        "is_config_file_arg", None) or kwargs.pop(
        "is_config_file", None)  # for backward compat.

    is_write_out_config_file_arg = kwargs.pop(
        "is_write_out_config_file_arg", None)

    action = self.original_add_argument_method(*args, **kwargs)

    action.is_positional_arg = not action.option_strings
    action.env_var = env_var
    action.is_config_file_arg = is_config_file_arg
    action.is_write_out_config_file_arg = is_write_out_config_file_arg

    if action.is_positional_arg and env_var:
        raise ValueError("env_var can't be set for a positional arg.")
    if action.is_config_file_arg and type(action) != argparse._StoreAction:
        raise ValueError("arg with is_config_file_arg=True must have "
                         "action='store'")
    if action.is_write_out_config_file_arg:
        error_prefix = "arg with is_write_out_config_file_arg=True "
        if type(action) != argparse._StoreAction:
            raise ValueError(error_prefix + "must have action='store'")
        if is_config_file_arg:
                raise ValueError(error_prefix + "can't also have "
                                                "is_config_file_arg=True")

    return action


def already_on_command_line(existing_args, potential_command_line_args):
    """Utility method for checking if any of the existing_args is
    already present in existing_args
    """
    return any(potential_arg in existing_args
               for potential_arg in potential_command_line_args)



# wrap ArgumentParser's add_argument(..) method with the one above
argparse._ActionsContainer.original_add_argument_method = argparse._ActionsContainer.add_argument
argparse._ActionsContainer.add_argument = add_argument


# add all public classes and constants from argparse module's namespace to this
# module's namespace so that the 2 modules are truly interchangeable
HelpFormatter = argparse.HelpFormatter
RawDescriptionHelpFormatter = argparse.RawDescriptionHelpFormatter
RawTextHelpFormatter = argparse.RawTextHelpFormatter
ArgumentDefaultsHelpFormatter = argparse.ArgumentDefaultsHelpFormatter
ArgumentError = argparse.ArgumentError
ArgumentTypeError = argparse.ArgumentTypeError
Action = argparse.Action
FileType = argparse.FileType
Namespace = argparse.Namespace
ONE_OR_MORE = argparse.ONE_OR_MORE
OPTIONAL = argparse.OPTIONAL
REMAINDER = argparse.REMAINDER
SUPPRESS = argparse.SUPPRESS
ZERO_OR_MORE = argparse.ZERO_OR_MORE

# create shorter aliases for the key methods and class names
getArgParser = getArgumentParser
getParser = getArgumentParser

ArgParser = ArgumentParser
Parser = ArgumentParser

argparse._ActionsContainer.add_arg = argparse._ActionsContainer.add_argument
argparse._ActionsContainer.add = argparse._ActionsContainer.add_argument

ArgumentParser.parse = ArgumentParser.parse_args
ArgumentParser.parse_known = ArgumentParser.parse_known_args

RawFormatter = RawDescriptionHelpFormatter
DefaultsFormatter = ArgumentDefaultsHelpFormatter
DefaultsRawFormatter = ArgumentDefaultsRawHelpFormatter
<|MERGE_RESOLUTION|>--- conflicted
+++ resolved
@@ -9,14 +9,10 @@
 else:
     from StringIO import StringIO
 
-<<<<<<< HEAD
 if sys.version_info < (2, 7):
     from ordereddict import OrderedDict
 else:
     from collections import OrderedDict
-=======
-__version__ = "0.9.4"
->>>>>>> e0463e0e
 
 
 ACTION_TYPES_THAT_DONT_NEED_A_VALUE = set([argparse._StoreTrueAction,
@@ -171,10 +167,10 @@
         self._auto_env_var_prefix = auto_env_var_prefix
 
         # extract kwargs that can be passed to the super constructor
-        kwargs_for_super = dict([(k, v) for k, v in locals().items() if k in [
+        kwargs_for_super = dict((k, v) for k, v in locals().items() if k in [
             "prog", "usage", "description", "epilog", "version", "parents",
             "formatter_class", "prefix_chars", "fromfile_prefix_chars",
-            "argument_default", "conflict_handler", "add_help" ]])
+            "argument_default", "conflict_handler", "add_help" ])
         if sys.version_info >= (3, 3) and "version" in kwargs_for_super:
             del kwargs_for_super["version"]  # version arg deprecated in v3.3
 
@@ -273,8 +269,8 @@
 
 
         # prepare for reading config file(s)
-        known_config_keys = {config_key: action for action in self._actions
-            for config_key in self.get_possible_config_keys(action)}
+        known_config_keys = dict((config_key, action) for action in self._actions
+            for config_key in self.get_possible_config_keys(action))
 
         # open the config file(s)
         if config_file_contents:
@@ -284,15 +280,6 @@
         else:
             config_streams = self._open_config_files(args)
 
-<<<<<<< HEAD
-        # add config file settings to the command line that aren't there already
-
-        # for each action, add its possible config keys to a dict
-        possible_config_keys = dict([(config_key, action) for action in self._actions
-            for config_key in self.get_possible_config_keys(action)])
-
-=======
->>>>>>> e0463e0e
         # parse each config file
         for stream in config_streams[::-1]:
             try:
